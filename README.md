--- conflicted
+++ resolved
@@ -607,11 +607,7 @@
 
 - Use `diffeq_adjoint` with an out-of-place non-mutating function `f(u,p,t)` on ODEs without events.
 - Use `diffeq_rd` with an out-of-place non-mutating function (`f(u,p,t)` on ODEs/SDEs, `f(du,u,p,t)` for DAEs,
-<<<<<<< HEAD
-  `f(u,h,p,t)` for DDEs, and [consult the docs](http://docs.juliadiffeq.org/latest/index.html) for other equations)
-=======
   `f(u,h,p,t)` for DDEs, and [consult the docs](http://docs.juliadiffeq.org/dev/index.html) for other equations) 
->>>>>>> faec9622
   for non-ODE neural differential equations or ODEs with events
 - If the neural network is a sufficiently small (or non-existant) part of the differential equation, consider
   `diffeq_fd` with the mutating form (`f(du,u,p,t)`).
@@ -626,15 +622,9 @@
   dual numbers and thus forward difference (`diffeq_fd`). However, reverse-mode automatic differentiation as implemented
   by Flux.jl's Tracker.jl does not allow for mutation on its `TrackedArray` type, meaning that mutation is supported
   by `Array{TrackedReal}`. This fallback is exceedingly slow due to the large trace that is created, and thus out-of-place
-<<<<<<< HEAD
-  (`f(u,p,t)` for ODEs) is preferred in this case.
-- For adjoints, this fact is complicated due to the choices in the `SensitivityAlg`. See
-  [the adjoint SensitivityAlg options for more details](http://docs.juliadiffeq.org/latest/analysis/sensitivity.html#Options-1).
-=======
   (`f(u,p,t)` for ODEs) is preferred in this case. 
 - For adjoints, this fact is complicated due to the choices in the `SensitivityAlg`. See 
   [the adjoint SensitivityAlg options for more details](http://docs.juliadiffeq.org/dev/analysis/sensitivity.html#Options-1). 
->>>>>>> faec9622
   When `autojacvec=true`, a backpropogation is performed by Tracker in the intermediate steps, meaning the rule about mutation
   applies. However, the majority of the computation is not hte `v^T*J` computation of the backpropogation, so it is not always
   obvious to determine the best option given that mutation is slow for backprop but is much faster for large ODEs with many
@@ -676,16 +666,12 @@
   `p` and initial condition `u0`. The rest of the arguments are passed to the
   differential equation solver or handled by the adjoint sensitivity algorithm
   (for more details on sensitivity arguments, see
-<<<<<<< HEAD
   [the diffeq documentation](http://docs.juliadiffeq.org/latest/analysis/sensitivity.html#Adjoint-Sensitivity-Analysis-1)).
   It is possible to specify separate callbacks for the forward and adjoint
   solutions. Passing a value for the keyword `callback` will attach a callback
   to the forward solve, whereas passing a value for the keyword `callback_adj`
   will attach a callback to the adjoint solve. This might be useful for e.g.
   observing function values and gradients during training.
-=======
-  [the diffeq documentation](http://docs.juliadiffeq.org/dev/analysis/sensitivity.html#Adjoint-Sensitivity-Analysis-1)).
->>>>>>> faec9622
 
 ### Neural DE Layer Functions
 
