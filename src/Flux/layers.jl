using Tracker: @grad
using DiffEqSensitivity: adjoint_sensitivities_u0

## Reverse-Mode via Flux.jl

function diffeq_rd(p,prob,args...;u0=prob.u0,kwargs...)
  if typeof(u0) <: AbstractArray && !(typeof(u0) <: TrackedArray)
    if DiffEqBase.isinplace(prob)
      # use Array{TrackedReal} for mutation to work
      # Recurse to all Array{TrackedArray}
      _prob = remake(prob,u0=convert.(recursive_bottom_eltype(p),u0),p=p)
    else
      # use TrackedArray for efficiency of the tape
      _prob = remake(prob,u0=convert(typeof(p),u0),p=p)
    end
  else # u0 is functional, ignore the change
    _prob = remake(prob,u0=u0,p=p)
  end
  solve(_prob,args...;kwargs...)
end

## Forward-Mode via ForwardDiff.jl

function diffeq_fd(p,f,n,prob,args...;u0=prob.u0,kwargs...)
  _prob = remake(prob,u0=convert.(eltype(p),u0),p=p)
  f(solve(_prob,args...;kwargs...))
end

diffeq_fd(p::TrackedVector,args...;kwargs...) = Tracker.track(diffeq_fd, p, args...; kwargs...)
Tracker.@grad function diffeq_fd(p::TrackedVector,f,n,prob,args...;u0=prob.u0,kwargs...)
  _f = function (p)
    _prob = remake(prob,u0=convert.(eltype(p),u0),p=p)
    f(solve(_prob,args...;kwargs...))
  end
  _p = Tracker.data(p)
  if n === nothing
    result = DiffResults.GradientResult(_p)
    ForwardDiff.gradient!(result, _f, _p)
    DiffResults.value(result),Δ -> (Δ .* DiffResults.gradient(result), ntuple(_->nothing, 3+length(args))...)
  else
    y = adapt(typeof(_p),zeros(n))
    result = DiffResults.JacobianResult(y,_p)
    ForwardDiff.jacobian!(result, _f, _p)
    DiffResults.value(result),Δ -> (DiffResults.jacobian(result)' * Δ, ntuple(_->nothing, 3+length(args))...)
  end
end

## Reverse-Mode using Adjoint Sensitivity Analysis
# Always reduces to Array

function diffeq_adjoint(p,prob,args...;u0=prob.u0,kwargs...)
  _prob = remake(prob,u0=u0,p=p)
  T = gpu_or_cpu(u0)
  adapt(T, solve(_prob,args...;kwargs...))
end

diffeq_adjoint(p::TrackedArray,prob,args...;u0=prob.u0,kwargs...) =
  Tracker.track(diffeq_adjoint, p, u0, prob, args...; kwargs...)

@grad function diffeq_adjoint(p,u0,prob,args...;backsolve=true,
                              save_start=true,save_end=true,
                              sensealg=SensitivityAlg(quad=false,backsolve=backsolve),
                              kwargs...)

  T = gpu_or_cpu(u0)
  _prob = remake(prob,u0=Tracker.data(u0),p=Tracker.data(p))

  # Force `save_start` and `save_end` in the forward pass This forces the
  # solver to do the backsolve all the way back to `u0` Since the start aliases
  # `_prob.u0`, this doesn't actually use more memory But it cleans up the
  # implementation and makes `save_start` and `save_end` arg safe.
  kwargs_fwd = NamedTuple{Base.diff_names(Base._nt_names(
  values(kwargs)), (:callback_adj,))}(values(kwargs))
  kwargs_adj = NamedTuple{Base.diff_names(Base._nt_names(values(kwargs)), (:callback_adj,:callback))}(values(kwargs))
  if haskey(kwargs, :callback_adj)
<<<<<<< HEAD
    kwargs_adj = merge(kwargs_adj, NamedTuple{:callback}(get(kwargs,:callback_adj,nothing)))
  end


  sol = solve(_prob,args...;save_start=true,save_end=true,kwargs_fwd...)

=======
    kwargs_adj = merge(kwargs_adj, NamedTuple{(:callback,)}( [get(kwargs, :callback_adj, nothing)] ))
  end
  sol = solve(_prob,args...;save_start=true,save_end=true,kwargs...)
>>>>>>> 42ccc8ab

  no_start = !save_start
  no_end = !save_end
  sol_idxs = 1:length(sol)
  no_start && (sol_idxs = sol_idxs[2:end])
  no_end && (sol_idxs = sol_idxs[1:end-1])
  # If didn't save start, take off first. If only wanted the end, return vector
  only_end = length(sol_idxs) <= 1
  u = sol[sol_idxs]
  only_end && (sol_idxs = 1)
  out = only_end ? sol[end] : reduce((x,y)->cat(x,y,dims=ndims(u)),u.u)
  out, Δ -> begin
    Δ = Tracker.data(Δ)
    function df(out, u, p, t, i)
      if only_end
        out[:] .= -vec(Δ)
      else
        out[:] .= -reshape(Δ, :, size(Δ)[end])[:, i]
      end
    end

    ts = sol.t[sol_idxs]
    du0, dp = adjoint_sensitivities_u0(sol,args...,df,ts;
                    sensealg=sensealg,
                    kwargs_adj...)

    (reshape(dp,size(p)), reshape(du0,size(u0)), ntuple(_->nothing, 1+length(args))...)
  end
end<|MERGE_RESOLUTION|>--- conflicted
+++ resolved
@@ -73,18 +73,9 @@
   values(kwargs)), (:callback_adj,))}(values(kwargs))
   kwargs_adj = NamedTuple{Base.diff_names(Base._nt_names(values(kwargs)), (:callback_adj,:callback))}(values(kwargs))
   if haskey(kwargs, :callback_adj)
-<<<<<<< HEAD
-    kwargs_adj = merge(kwargs_adj, NamedTuple{:callback}(get(kwargs,:callback_adj,nothing)))
-  end
-
-
-  sol = solve(_prob,args...;save_start=true,save_end=true,kwargs_fwd...)
-
-=======
     kwargs_adj = merge(kwargs_adj, NamedTuple{(:callback,)}( [get(kwargs, :callback_adj, nothing)] ))
   end
   sol = solve(_prob,args...;save_start=true,save_end=true,kwargs...)
->>>>>>> 42ccc8ab
 
   no_start = !save_start
   no_end = !save_end
